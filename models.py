from pydantic import BaseModel, EmailStr
from typing import List
from enum import Enum


class UserRole(str, Enum):
    admin = "admin"
    developer = "developer"
    company = "company"


# Common fields for both developers and companies
class UserRegistration(BaseModel):
    username: str
    email: EmailStr
    password: str
    role: UserRole = UserRole.developer
    full_name: str
    profile_pic: str  # s3 address for profile picture
    contact: str  # default role is developer


# Developer-specific fields
class DeveloperProfileUpdate(UserRegistration):
    intro: str
    skills: List[str]
    experience: int
    location: str
    resume: str  # s3 address for resume
    qualifications: str
    certifications: List[str]
    achievements: str
    projects: List[str]
    socials: dict  # e.g., {"LinkedIn": "<link>", etc}


<<<<<<< HEAD
=======
class OpeningStatus(str, Enum):
    active = "active"
    closed = "closed"
    paused = "paused"


>>>>>>> fe10d8cc
class Opening(BaseModel):
    skills_needed: List[str]
    qualification_required: str
    job_role: str
    job_description: str
<<<<<<< HEAD
=======
    status: OpeningStatus.active
>>>>>>> fe10d8cc


# Company-specific fields
class CompanyProfileUpdate(UserRegistration):
    name: str
    industry: str
    detail_intro: str
    location: str
    openings: List[Opening] = []
    socials: dict  # e.g., {"LinkedIn": "<link>", etc}


class UserReference(BaseModel):
    user_info: UserRegistration
    developer_info: DeveloperProfileUpdate = None
    company_info: CompanyProfileUpdate = None<|MERGE_RESOLUTION|>--- conflicted
+++ resolved
@@ -34,24 +34,18 @@
     socials: dict  # e.g., {"LinkedIn": "<link>", etc}
 
 
-<<<<<<< HEAD
-=======
 class OpeningStatus(str, Enum):
     active = "active"
     closed = "closed"
     paused = "paused"
 
 
->>>>>>> fe10d8cc
 class Opening(BaseModel):
     skills_needed: List[str]
     qualification_required: str
     job_role: str
     job_description: str
-<<<<<<< HEAD
-=======
     status: OpeningStatus.active
->>>>>>> fe10d8cc
 
 
 # Company-specific fields
